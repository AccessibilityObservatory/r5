package com.conveyal.r5.profile;

<<<<<<< HEAD
import com.conveyal.r5.analyst.cluster.RegionalWorkResult;
import com.conveyal.r5.analyst.cluster.TravelTimeComputerResult;
=======
import com.conveyal.r5.OneOriginResult;
import com.conveyal.r5.analyst.TravelTimeReducer;
import com.conveyal.r5.analyst.cluster.AnalysisTask;
import com.conveyal.r5.analyst.cluster.PathWriter;
>>>>>>> af85bd67
import com.conveyal.r5.streets.LinkedPointSet;
import gnu.trove.map.TIntIntMap;
import org.slf4j.Logger;
import org.slf4j.LoggerFactory;

import java.util.Arrays;

/**
 * Given minimum travel times from a single origin point to all transit stops, this class finds minimum travel times to
 * a grid of destinations ("targets") by walking or biking or driving from the transit stops to the targets.
 * We make one propagator instance per origin point.
 *
 * We find travel times to a single target (grid cell) at a time because we only intend to retain a few percentiles of
 * travel time at each target, rather than retaining the travel time for every Monte Carlo schedule at every departure
 * minute. Propagating the other direction (from stops out to targets) requires retaining every travel time for every
 * Monte Carlo draw/departure time combination at every target. The resulting data structure would be impractically
 * huge. To handle one target at a time rather than one stop at a time, we need to invert the table of distances from
 * stops to their nearby targets: we instead use a table of distances to targets from their nearby stops.
 *
 * Note: this class is not threadsafe. It must process one target at a time sequentially in a single thread.
 */
public class PerTargetPropagater {

    private static final Logger LOG = LoggerFactory.getLogger(PerTargetPropagater.class);

    // FIXME why are these fields public?

    /** The travel time cutoff in this regional analysis FIXME why would this have a default value? */
    public int cutoffSeconds = 120 * 60;

    /** The targets, linked to the street network. */
    public LinkedPointSet targets;

    /** the profilerequest (used for walk speed etc.) */
    public ProfileRequest request;

    /** how travel times are summarized and written or streamed back to a client TODO inline that whole class here. */
    public TravelTimeReducer travelTimeReducer;

    /** how paths are grouped and written */
    public PathWriter pathWriter;

    /** Times at targets using the street network */
    public int[] nonTransitTravelTimesToTargets;

    /** Times at transit stops for each iteration. Plus a transposed version of that same matrix as an optimization. */
    public int[][] travelTimesToStopsForIteration, travelTimesToStop;

    /** The number of "iterations" (departure minutes & Monte Carlo schedules) and the number of stops. */
    private int nIterations, nStops;

    /**
     * For the origin stop being handled by this propagator, the various components of the travel time as well as the
     * index of the path producing that travel time, to each stop, in each iteration (departure minute + MC draw) of
     * RAPTOR. Dimension order: array[stop][iteration]
     */
    private int[][] inVehicleTimesToStops, waitTimesToStops, pathsToStops;

    /** Whether to break travel times down into walk, wait, and ride time. */
    private boolean calculateComponents;

    /**
     * Cache pre-multiplied integer value to avoid float math in loop below.
     * At one point we believed float math was slowing down this loop, however it's debatable whether that was due to
     * casts, the operations themselves, or the fact that the operations were being completed with doubles rather than
     * floats.
     */
    int speedMillimetersPerSecond;

    /**
     * STATE VARIABLES RESET WHEN PROCESSING EACH TARGET.
     * These track the characteristics of the best paths known to the target currently being processed.
     * Retains the best known total travel time, the breakdown of that travel time, and the path used to achieve that
     * best known travel time, for each iteration of the RAPTOR algorithm.
     */
    private int[] perIterationPaths, perIterationTravelTimes, perIterationWaitTimes, perIterationInVehicleTimes;

    /**
     * TODO reduce number of positional parameters
     */
    public PerTargetPropagater(LinkedPointSet targets, AnalysisTask task, int[][] travelTimesToStopsForIteration,
                               int[] nonTransitTravelTimesToTargets, int[][] inVehicleTimesToStops,
                               int[][] waitTimesToStops, int[][] paths) {
        this.targets = targets;
        this.request = task;
        this.travelTimesToStopsForIteration = travelTimesToStopsForIteration;
        this.nonTransitTravelTimesToTargets = nonTransitTravelTimesToTargets;
        this.inVehicleTimesToStops = inVehicleTimesToStops;
        this.waitTimesToStops = waitTimesToStops;
        this.pathsToStops = paths;
        this.calculateComponents = inVehicleTimesToStops != null && waitTimesToStops !=null && pathsToStops != null;
        speedMillimetersPerSecond = (int) (request.walkSpeed * 1000);
        nIterations = travelTimesToStopsForIteration.length;
        nStops = travelTimesToStopsForIteration[0].length;
        invertTravelTimes();
    }

    /**
     * After constructing a propagator, call this method to actually perform the travel time propagation.
     */
<<<<<<< HEAD
    public TravelTimeComputerResult propagate (TravelTimeReducer travelTimeReducer) {
=======
    public OneOriginResult propagate () {
>>>>>>> af85bd67
        targets.makePointToStopDistanceTablesIfNeeded();
        long startTimeMillis = System.currentTimeMillis();

        perIterationTravelTimes = new int[nIterations];
        if (calculateComponents){
            perIterationInVehicleTimes = new int[nIterations];
            perIterationWaitTimes = new int[nIterations];
            perIterationPaths = new int[nIterations];
        }

        for (int targetIdx = 0; targetIdx < targets.size(); targetIdx++) {
            // Initialize the travel times to that achieved without transit (if any), which does not vary with MC draw.
            Arrays.fill(perIterationTravelTimes, nonTransitTravelTimesToTargets[targetIdx]);

            // Improve upon the non-transit travel time based transit travel times to nearby stops.
            propagateTransit(targetIdx);

            // TODO add reducer for components of total travel time; walkTime should be calculated per-iteration, as it
            // may not hold for some summary statistics that stat(total) = stat(in-vehicle) + stat(wait) + stat(walk).
            travelTimeReducer.recordTravelTimesForTarget(targetIdx, perIterationTravelTimes);

            if (pathWriter != null) {
                pathWriter.recordPathsForTarget(perIterationPaths);
            }
        }
        LOG.info("Propagating {} iterations from {} stops to {} targets took {}s",
                nIterations, nStops, targets.size(), (System.currentTimeMillis() - startTimeMillis) / 1000d
        );
        if (pathWriter != null) {
            pathWriter.finishPaths();
        }
        targets = null; // Prevent later reuse of this propagator instance.
        return travelTimeReducer.finish();
    }

<<<<<<< HEAD
=======
    /**
     * Do not actually perform propagation, e.g. in locations where we know there is no transit service.
     * TODO call this in travelTimeComputer instead of directly calling reducer, which allows encapsulating reducer construction.
     */
    public OneOriginResult skipPropagation () {
        targets = null; // Prevent later reuse of this propagator instance.
>>>>>>> af85bd67
        return travelTimeReducer.finish();
    }

    /**
     * Transpose the travel times to stops array in order to provide better memory locality in the tight loop below.
     * We have confirmed that this provides a significant speedup. TODO quantify that speedup and record here.
     * This speedup is expected because Java represents multidimensional arrays as an array of references to arrays.
     * This means that each row is stored in a separate chunk of address space, and may not be contiguous with
     * other rows. The CPU and cache probably can't efficiently predict and prefetch the values we need next.
     * When we transpose the array, we then have all travel times to a particular stop for all iterations
     * in a single contiguous array. This means we pull in all the travel times for a particular stop into cache, at
     * once, rather than unneeded times for the same iteration at other stops. Since we are also looping over the
     * targets with geographic locality (adjacent cells in the destination grid are geographically adjacent),
     * it is likely that the stops pulled into cache by handling one target will be reused when handling the next target.
     * This should not increase memory consumption very much as we're only duplicating the travel times to transit
     * stops. For eacmple, the Netherlands has about 70,000 stops, if you do 1,000 iterations to 70,000 stops, the
     * array being transposed and duplicated is 70,000 * 1000 * 4 bytes per int ~= 267 megabytes. It does not seem
     * worthwhile to change the routing algorithm to output already-transposed data, as that will create memory
     * locality problems elsewhere (since the pathfinding algorithm solves one iteration for all stops simultaneously).
     */
<<<<<<< HEAD
    public interface TravelTimeReducer {

        /**
         * Records a set of travel times (in seconds) to a particular target. Each travel time in the set represents
         * a different departure time or Monte Carlo schedule draw.
         * This should be called once per target, or not at all if we know nothing is accessible.
         */
        void recordTravelTimesForTarget(int targetIndex, int[] travelTimesForTarget);

        /**
         * Called when propagation is done, used to signal the reducer that it can write the final result to the output stream.
         * If this is called immediately without supplying any travel times via recordTravelTimesForTarget,
         * we have bypassed propagation entirely and the implementation should write out a default result for cases
         * where the network is entirely unreachable.
         */
        TravelTimeComputerResult finish ();
=======
    private void invertTravelTimes() {
        long startTime = System.currentTimeMillis();
        travelTimesToStop = new int[nStops][nIterations];
        for (int iteration = 0; iteration < nIterations; iteration++) {
            for (int stop = 0; stop < nStops; stop++) {
                travelTimesToStop[stop][iteration] = travelTimesToStopsForIteration[iteration][stop];
            }
        }
        LOG.info("Travel time matrix transposition took {} msec", System.currentTimeMillis() - startTime);
    }
>>>>>>> af85bd67

    /**
     * For every "iteration" (departure minute and Monte Carlo schedule), find a complete travel time to the current
     * target from the given nearby stop, and update the best known time for that iteration and target.
     */
    private void propagateTransit (int targetIndex) {
        // Grab the set of nearby stops for this target, with their distances.
        TIntIntMap pointToStopDistanceTable = targets.pointToStopDistanceTables.get(targetIndex);
        // Only try to propagate transit travel times if there are transit stops near this target.
        // Even if we don't propagate transit travel times, we still need to pass these non-transit times to
        // the reducer below, because you can walk even where there is no transit.
        if (pointToStopDistanceTable != null) {
            pointToStopDistanceTable.forEachEntry((stop, distanceMillimeters) -> {
                for (int iteration = 0; iteration < nIterations; iteration++) {
                    int timeAtStop = travelTimesToStop[stop][iteration];
                    if (timeAtStop > cutoffSeconds || timeAtStop > perIterationTravelTimes[iteration]) {
                        continue; // avoid overflow
                    }
                    int timeAtTargetThisStop = timeAtStop + distanceMillimeters / speedMillimetersPerSecond;
                    if (timeAtTargetThisStop < cutoffSeconds) {
                        if (timeAtTargetThisStop < perIterationTravelTimes[iteration]) {
                            // using this stop to get to this target is faster than previously checked stops
                            perIterationTravelTimes[iteration] = timeAtTargetThisStop;
                            if (calculateComponents) {
                                perIterationInVehicleTimes[iteration] = inVehicleTimesToStops[iteration][stop];
                                perIterationWaitTimes[iteration] = waitTimesToStops[iteration][stop];
                                perIterationPaths[iteration] = pathsToStops[iteration][stop];
                            }
                        }
                    }
                }
                return true; // Trove "continue iteration" signal.
            });
        }
    }

}<|MERGE_RESOLUTION|>--- conflicted
+++ resolved
@@ -1,14 +1,9 @@
 package com.conveyal.r5.profile;
 
-<<<<<<< HEAD
-import com.conveyal.r5.analyst.cluster.RegionalWorkResult;
-import com.conveyal.r5.analyst.cluster.TravelTimeComputerResult;
-=======
 import com.conveyal.r5.OneOriginResult;
 import com.conveyal.r5.analyst.TravelTimeReducer;
 import com.conveyal.r5.analyst.cluster.AnalysisTask;
 import com.conveyal.r5.analyst.cluster.PathWriter;
->>>>>>> af85bd67
 import com.conveyal.r5.streets.LinkedPointSet;
 import gnu.trove.map.TIntIntMap;
 import org.slf4j.Logger;
@@ -109,11 +104,7 @@
     /**
      * After constructing a propagator, call this method to actually perform the travel time propagation.
      */
-<<<<<<< HEAD
-    public TravelTimeComputerResult propagate (TravelTimeReducer travelTimeReducer) {
-=======
     public OneOriginResult propagate () {
->>>>>>> af85bd67
         targets.makePointToStopDistanceTablesIfNeeded();
         long startTimeMillis = System.currentTimeMillis();
 
@@ -149,15 +140,12 @@
         return travelTimeReducer.finish();
     }
 
-<<<<<<< HEAD
-=======
     /**
      * Do not actually perform propagation, e.g. in locations where we know there is no transit service.
      * TODO call this in travelTimeComputer instead of directly calling reducer, which allows encapsulating reducer construction.
      */
     public OneOriginResult skipPropagation () {
         targets = null; // Prevent later reuse of this propagator instance.
->>>>>>> af85bd67
         return travelTimeReducer.finish();
     }
 
@@ -178,24 +166,6 @@
      * worthwhile to change the routing algorithm to output already-transposed data, as that will create memory
      * locality problems elsewhere (since the pathfinding algorithm solves one iteration for all stops simultaneously).
      */
-<<<<<<< HEAD
-    public interface TravelTimeReducer {
-
-        /**
-         * Records a set of travel times (in seconds) to a particular target. Each travel time in the set represents
-         * a different departure time or Monte Carlo schedule draw.
-         * This should be called once per target, or not at all if we know nothing is accessible.
-         */
-        void recordTravelTimesForTarget(int targetIndex, int[] travelTimesForTarget);
-
-        /**
-         * Called when propagation is done, used to signal the reducer that it can write the final result to the output stream.
-         * If this is called immediately without supplying any travel times via recordTravelTimesForTarget,
-         * we have bypassed propagation entirely and the implementation should write out a default result for cases
-         * where the network is entirely unreachable.
-         */
-        TravelTimeComputerResult finish ();
-=======
     private void invertTravelTimes() {
         long startTime = System.currentTimeMillis();
         travelTimesToStop = new int[nStops][nIterations];
@@ -206,7 +176,6 @@
         }
         LOG.info("Travel time matrix transposition took {} msec", System.currentTimeMillis() - startTime);
     }
->>>>>>> af85bd67
 
     /**
      * For every "iteration" (departure minute and Monte Carlo schedule), find a complete travel time to the current
