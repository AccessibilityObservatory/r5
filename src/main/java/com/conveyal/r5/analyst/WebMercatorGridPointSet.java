--- conflicted
+++ resolved
@@ -84,24 +84,14 @@
 
     @Override
     public double getLat(int i) {
-<<<<<<< HEAD
-        final int y = i / this.width + this.north;
-        return pixelToCenterLat(y, zoom);
-=======
-        long y = i / extents.width + extents.north;
-        return pixelToLat(y, extents.zoom);
->>>>>>> 0052049e
+        final int y = i / extents.width + extents.north;
+        return pixelToCenterLat(y, extents.zoom);
     }
 
     @Override
     public double getLon(int i) {
-<<<<<<< HEAD
-        final int x = i % this.width + this.west;
-        return pixelToCenterLon(x, zoom);
-=======
-        long x = i % extents.width + extents.west;
-        return pixelToLon(x, extents.zoom);
->>>>>>> 0052049e
+        final int x = i % extents.width + extents.west;
+        return pixelToCenterLon(x, extents.zoom);
     }
 
     @Override
