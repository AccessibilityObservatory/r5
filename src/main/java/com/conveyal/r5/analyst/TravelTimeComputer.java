--- conflicted
+++ resolved
@@ -186,15 +186,7 @@
 
             LinkedPointSet linkedDestinations = network.linkageCache
                     .getLinkage(destinations, network.streetLayer, accessMode);
-<<<<<<< HEAD
-
-            // Determine the direct times (i.e. using just a street mode, without transit)
-
-            // FIXME this is iterating over every cell in the (possibly huge) destination grid just to get the access
-            //       times around the origin.
-            PointSetTimes pointSetTimes = linkedDestinations.eval(sr::getTravelTimeToVertex,
-                    streetSpeedMillimetersPerSecond, walkSpeedMillimetersPerSecond);
-=======
+
             // FIXME this is iterating over every cell in the (possibly huge) destination grid just to get the access times around the origin.
             // We could construct a sub-grid that's an envelope around sr.originSplit's lat/lon, then iterate over the
             // points in that sub-grid.
@@ -207,8 +199,6 @@
                     walkSpeedMillimetersPerSecond,
                     origin
             );
->>>>>>> 3432b910
-
 
             if (accessService != NO_WAIT_ALL_STOPS) {
                 LOG.info("Delaying direct travel times by {} seconds (to wait for {} pick-up).",
