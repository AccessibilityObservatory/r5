package com.conveyal.r5.transit;

import com.conveyal.osmlib.OSM;
import com.conveyal.r5.analyst.WebMercatorGridPointSet;
import com.conveyal.r5.analyst.scenario.Scenario;
import com.conveyal.r5.common.JsonUtilities;
import com.conveyal.r5.point_to_point.builder.TNBuilderConfig;
import com.conveyal.r5.streets.Split;
import com.vividsolutions.jts.geom.Envelope;
import org.nustaq.serialization.FSTObjectInput;
import org.nustaq.serialization.FSTObjectOutput;
import com.conveyal.r5.streets.LinkedPointSet;
import com.conveyal.r5.streets.StreetLayer;
import com.conveyal.r5.streets.StreetRouter;
import org.slf4j.Logger;
import org.slf4j.LoggerFactory;

import java.io.*;
import java.time.ZoneId;
import java.util.*;
import java.util.zip.ZipEntry;
import java.util.zip.ZipFile;

/**
 * This is a completely new replacement for Graph, Router etc.
 * It uses a lot less object pointers and can be built, read, and written orders of magnitude faster.
 * @author abyrd
 */
public class TransportNetwork implements Serializable, Cloneable {

    private static final Logger LOG = LoggerFactory.getLogger(TransportNetwork.class);

    public StreetLayer streetLayer;

    public TransitLayer transitLayer;

    private WebMercatorGridPointSet gridPointSet;

    static final String BUILDER_CONFIG_FILENAME = "build-config.json";

    public void write (OutputStream stream) throws IOException {
        LOG.info("Writing transport network...");
        FSTObjectOutput out = new FSTObjectOutput(stream);
        out.writeObject(this, TransportNetwork.class);
        out.close();
        LOG.info("Done writing.");
    }

    public static TransportNetwork read (InputStream stream) throws Exception {
        LOG.info("Reading transport network...");
        FSTObjectInput in = new FSTObjectInput(stream);
        TransportNetwork result = (TransportNetwork) in.readObject(TransportNetwork.class);
        in.close();
        result.streetLayer.buildEdgeLists();
        result.streetLayer.indexStreets();
        result.transitLayer.rebuildTransientIndexes();
        result.transitLayer.buildStopTree();
        LOG.info("Done reading.");
        return result;
    }

    public static void main (String[] args) {
        // Round-trip serialize the transit layer and test its speed after deserialization.
        // TransportNetwork transportNetwork = TransportNetwork.fromFiles(args[0], args[1]);
        TransportNetwork transportNetwork = TransportNetwork.fromDirectory(new File("."));

        try {
            OutputStream outputStream = new BufferedOutputStream(new FileOutputStream("network.dat"));
            transportNetwork.write(outputStream);
            outputStream.close();
            // Be careful to release the original reference to be sure to have heap space
            transportNetwork = null;
            InputStream inputStream = new BufferedInputStream(new FileInputStream("network.dat"));
            transportNetwork = TransportNetwork.read(inputStream);
            inputStream.close();
        } catch (Exception e) {
            throw new RuntimeException(e);
        }
        transportNetwork.testRouting();
        // transportNetwork.streetLayer.testRouting(false, transitLayer);
        // transportNetwork.streetLayer.testRouting(true, transitLayer);
    }

    /** Legacy method to load from a single GTFS file */
    public static TransportNetwork fromFiles (String osmSourceFile, String gtfsSourceFile, TNBuilderConfig tnBuilderConfig) {
        return fromFiles(osmSourceFile, Arrays.asList(gtfsSourceFile), tnBuilderConfig);
    }

    /**
     * OSM PBF files are fragments of a single global database with a single namespace. Therefore it is valid to load
     * more than one PBF file into a single OSM storage object. However they might be from different points in time,
     * so it may be cleaner to just map one PBF file to one OSM object.
     *
     * On the other hand, GTFS feeds each have their own namespace. Each GTFS object is for one specific feed, and this
     * distinction should be maintained for various reasons. However, we use the GTFS IDs only for reference, so it doesn't
     * really matter, particularly for analytics.
     */
    public static TransportNetwork fromFiles (String osmSourceFile, List<String> gtfsSourceFiles, TNBuilderConfig tnBuilderConfig) {

        System.out.println("Summarizing builder config: " + BUILDER_CONFIG_FILENAME);
        System.out.println(tnBuilderConfig);
        File dir = new File(osmSourceFile).getParentFile();
        // Load OSM data into MapDB
        OSM osm = new OSM(new File(dir,"osm.mapdb").getPath());
        osm.intersectionDetection = true;
        osm.readFromFile(osmSourceFile);

        // Make street layer from OSM data in MapDB
        StreetLayer streetLayer = new StreetLayer(tnBuilderConfig);
        streetLayer.loadFromOsm(osm);
        osm.close();

        // The street index is needed for associating transit stops with the street network
        // and for associating bike shares with the street network
        streetLayer.indexStreets();

        if (tnBuilderConfig.bikeRentalFile != null) {
            streetLayer.associateBikeSharing(tnBuilderConfig, 500);
        }

        // Load transit data TODO remove need to supply street layer at this stage
        TransitLayer transitLayer = TransitLayer.fromGtfs(gtfsSourceFiles);

<<<<<<< HEAD
        // The street index is needed for associating transit stops with the street network.
        streetLayer.indexStreets();
        streetLayer.associateStops(transitLayer);
=======
        streetLayer.associateStops(transitLayer, 500);
>>>>>>> 860beced
        // Edge lists must be built after all inter-layer linking has occurred.
        streetLayer.buildEdgeLists();
        transitLayer.rebuildTransientIndexes();
        transitLayer.buildStopTree();

        // Create transfers
        new TransferFinder(transitLayer, streetLayer, 1000).findTransfers();

        // Create and serialize a transport network
        TransportNetwork transportNetwork = new TransportNetwork();
        transportNetwork.streetLayer = streetLayer;
        transportNetwork.transitLayer = transitLayer;

        return transportNetwork;
    }

    public static TransportNetwork fromDirectory (File directory) {
        File osmFile = null;
        List<String> gtfsFiles = new ArrayList<>();
        TNBuilderConfig builderConfig = null;
        //This can exit program if json file has errors.
        builderConfig = loadJson(new File(directory, BUILDER_CONFIG_FILENAME));
        for (File file : directory.listFiles()) {
            switch (InputFileType.forFile(file)) {
                case GTFS:
                    LOG.info("Found GTFS file {}", file);
                    gtfsFiles.add(file.getAbsolutePath());
                    break;
                case OSM:
                    LOG.info("Found OSM file {}", file);
                    if (osmFile == null) {
                        osmFile = file;
                    } else {
                        LOG.warn("Can only load one OSM file at a time.");
                    }
                    break;
                case DEM:
                    LOG.warn("DEM file '{}' not yet supported.", file);
                    break;
                case OTHER:
                    LOG.warn("Skipping non-input file '{}'", file);
            }
        }
        return fromFiles(osmFile.getAbsolutePath(), gtfsFiles, builderConfig);
    }

    /**
     * Open and parse the JSON file at the given path into a Jackson JSON tree. Comments and unquoted keys are allowed.
     * Returns default config if the file does not exist,
     * Returns null if the file contains syntax errors or cannot be parsed for some other reason.
     * <p>
     * We do not require any JSON config files to be present because that would get in the way of the simplest
     * rapid deployment workflow. Therefore we return default config if file does not exist.
     */
    static TNBuilderConfig loadJson(File file) {
        try (FileInputStream jsonStream = new FileInputStream(file)) {
            TNBuilderConfig config = JsonUtilities.objectMapper
                .readValue(jsonStream, TNBuilderConfig.class);
            config.fillPath(file.getParent());
            LOG.info("Found and loaded JSON configuration file '{}'", file);
            return config;
        } catch (FileNotFoundException ex) {
            LOG.info("File '{}' is not present. Using default configuration.", file);
            return TNBuilderConfig.defaultConfig();
        } catch (Exception ex) {
            LOG.error("Error while parsing JSON config file '{}': {}", file, ex.getMessage());
            System.exit(42); // probably "should" be done with an exception
            return null;
        }
    }

    /**
     * Opens OSM MapDB database if it exists
     * Otherwise it prints a warning
     *
     * OSM MapDB is used for names of streets. Since they are needed only in display of paths.
     * They aren't saved in street layer.
     * @param file
     */
    public void readOSM(File file) {
        if (file.exists()) {
            streetLayer.openOSM(file);
        } else {
            LOG.info("osm.mapdb doesn't exist in graph folder. This means that street names won't be shown");
        }
    }

    /**
     * Represents the different types of files that might be present in a router / graph build directory.
     * We want to detect even those that are not graph builder inputs so we can effectively warn when unrecognized file
     * types are present. This helps point out when config files have been misnamed.
     */
    private static enum InputFileType {
        GTFS, OSM, DEM, CONFIG, OUTPUT, OTHER;
        public static InputFileType forFile(File file) {
            String name = file.getName();
            if (name.endsWith(".zip")) {
                try {
                    ZipFile zip = new ZipFile(file);
                    ZipEntry stopTimesEntry = zip.getEntry("stop_times.txt");
                    zip.close();
                    if (stopTimesEntry != null) return GTFS;
                } catch (Exception e) { /* fall through */ }
            }
            if (name.endsWith(".pbf") || name.endsWith(".vex")) return OSM;
            if (name.endsWith(".tif") || name.endsWith(".tiff")) return DEM; // Digital elevation model (elevation raster)
            if (name.endsWith("network.dat")) return OUTPUT;
            return OTHER;
        }
    }

    /**
     * Test combined street and transit routing.
     */
    public void testRouting () {
        LOG.info("Street and transit routing from random street corners...");
        StreetRouter streetRouter = new StreetRouter(streetLayer);
        streetRouter.distanceLimitMeters = 1500;
        TransitRouter transitRouter = new TransitRouter(transitLayer);
        long startTime = System.currentTimeMillis();
        final int N = 1_000;
        final int nStreetIntersections = streetLayer.getVertexCount();
        Random random = new Random();
        for (int n = 0; n < N; n++) {
            // Do one street search around a random origin and destination, initializing the transit router
            // with the stops that were reached.
            int from = random.nextInt(nStreetIntersections);
            int to = random.nextInt(nStreetIntersections);
            streetRouter.setOrigin(from);
            streetRouter.route();
            streetRouter.setOrigin(to);
            streetRouter.route();
            transitRouter.reset();
            transitRouter.setOrigins(streetRouter.getReachedStops(), 8 * 60 * 60);
            transitRouter.route();
            if (n != 0 && n % 100 == 0) {
                LOG.info("    {}/{} searches", n, N);
            }
        }
        double eTime = System.currentTimeMillis() - startTime;
        LOG.info("average response time {} msec", eTime / N);
    }

    /**
     * @return an efficient implicit grid PointSet for this TransportNetwork.
     */
    public WebMercatorGridPointSet getGridPointSet() {
        if (this.gridPointSet == null) {
            synchronized (this) {
                if (this.gridPointSet == null) {
                    this.gridPointSet = new WebMercatorGridPointSet(this);
                }
            }
        }
        return this.gridPointSet;
    }

    /**
     * @return an efficient implicit grid PointSet for this TransportNetwork, pre-linked to the street layer.
     */
    public LinkedPointSet getLinkedGridPointSet() {
        return getGridPointSet().link(streetLayer);
    }

    public TransportNetwork clone() {
        try {
            return (TransportNetwork) super.clone();
        } catch (CloneNotSupportedException e) {
            throw new RuntimeException(e);
        }
    }


    //TODO: add transit stops to envelope
    public Envelope getEnvelope() {
        return streetLayer.getEnvelope();
    }

    /**
     * Gets timezone of this transportNetwork
     *
     * If transitLayer exists returns transitLayer timezone otherwise GMT
     *
     * It is never null
     * @return TransportNetwork timezone
     */
    public ZoneId getTimeZone() {
        if (transitLayer == null) {
            LOG.warn("TransportNetwork transit layer isn't loaded; API request times will be interpreted as GMT.");
            return ZoneId.of("GMT");
        } else if (transitLayer.timeZone == null) {
            LOG.error(
                "TransportNetwork transit layer is loaded but timezone is unknown; API request times will be interpreted as GMT.");
            return ZoneId.of("GMT");
        } else {
            return transitLayer.timeZone;
        }
    }

    /**
     * Apply the given scenario to this TransportNetwork, copying any elements that are modified to leave the original
     * unscathed. The scenario may be null or empty, in which case this method is a no-op.
     */
    public TransportNetwork applyScenario (Scenario scenario) {
        if (scenario == null || scenario.modifications.isEmpty()) {
            return this;
        }
        return scenario.applyToTransportNetwork(this);
    }

    /**
     * Currently this is intended for use by Modifications but not when building the network initially.
     * If this is being used in a non-destructive Modification, the caller must already have made protective copies of
     * all fields that will be modified.
     * Really we should use the same function for modifications and when initially creating the TransportNetwork. This
     * function would need to create the stop, link it to the street network, and make a stop tree for that stop.
     */
    public int addStop (String id, double lat, double lon) {
        int newStopIndex = transitLayer.getStopCount();
        int newStreetVertexIndex = streetLayer.getOrCreateVertexNear(lat, lon);
        transitLayer.stopIdForIndex.add(id); // TODO check for uniqueness
        transitLayer.streetVertexForStop.add(newStreetVertexIndex);
        // TODO stop tree, any other stop-indexed arrays or lists
        return newStopIndex;
    }

    /**
     * When applying a Modification that will change the street network as part of a Scenario, call this method to
     * make sure that the StreetLayer has been duplicated in such a way that it can be modified without affecting the
     * original base TransportNetwork.
     *
     * We don't want to always do this because it adds an extra layer of indirection to most edge accesses.
     */
    public void ensureExtendOnlyStreetLayer () {
        if (!streetLayer.isExtendOnlyCopy()) {
            streetLayer = streetLayer.extendOnlyCopy();
        }
    }

}<|MERGE_RESOLUTION|>--- conflicted
+++ resolved
@@ -121,13 +121,9 @@
         // Load transit data TODO remove need to supply street layer at this stage
         TransitLayer transitLayer = TransitLayer.fromGtfs(gtfsSourceFiles);
 
-<<<<<<< HEAD
         // The street index is needed for associating transit stops with the street network.
         streetLayer.indexStreets();
         streetLayer.associateStops(transitLayer);
-=======
-        streetLayer.associateStops(transitLayer, 500);
->>>>>>> 860beced
         // Edge lists must be built after all inter-layer linking has occurred.
         streetLayer.buildEdgeLists();
         transitLayer.rebuildTransientIndexes();
