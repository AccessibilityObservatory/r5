package com.conveyal.r5.publish;

import com.conveyal.r5.analyst.WebMercatorGridPointSet;
import com.conveyal.r5.common.JsonUtilities;
import com.conveyal.r5.profile.ProfileRequest;
import com.conveyal.r5.streets.LinkedPointSet;
import com.conveyal.r5.transit.TransportNetwork;
import com.conveyal.r5.transitive.TransitiveNetwork;
import com.google.common.io.LittleEndianDataOutputStream;
import gnu.trove.list.TIntList;
import gnu.trove.list.array.TIntArrayList;
import org.slf4j.Logger;
import org.slf4j.LoggerFactory;

import java.io.IOException;
import java.io.OutputStream;
import java.io.Serializable;

/**
 * Create the per-query files for a static site request.
 */
public class StaticMetadata implements Runnable {
    private static final Logger LOG = LoggerFactory.getLogger(StaticMetadata.class);

    private StaticSiteRequest request;
    private TransportNetwork network;

    public StaticMetadata (StaticSiteRequest req, TransportNetwork network) {
        this.request = req;
        this.network = network;
    }

    @Override
    public void run () {
        // first generate and write out metadata

        try {
            OutputStream os = StaticDataStore.getOutputStream(request, "query.json", "application/json");
            writeMetadata(os);
            os.close();
        } catch (Exception e) {
            LOG.error("Exception saving static output", e);
            return;
        }

        // write the stop tree
        try {
            OutputStream os = StaticDataStore.getOutputStream(request, "stop_trees.dat", "application/octet-stream");
            writeStopTrees(os);
            os.close();
        } catch (Exception e) {
            LOG.error("Exception writing stop trees", e);
            return;
        }

        // write transitive data
        try {
            OutputStream os = StaticDataStore.getOutputStream(request, "transitive.json", "application/json");
            writeTransitiveData(os);
            os.close();
        } catch (Exception e) {
            LOG.error("Exception writing transitive data", e);
            return;
        }

    }

    public void writeTransitiveData(OutputStream os) throws IOException {
        TransitiveNetwork net = new TransitiveNetwork(network.transitLayer);
        JsonUtilities.objectMapper.writeValue(os, net);
    }

    /** Write metadata for this query */
    public void writeMetadata (OutputStream out) throws IOException {
        Metadata metadata = new Metadata();
        WebMercatorGridPointSet ps = network.getGridPointSet();
        metadata.zoom = ps.zoom;
        metadata.north = ps.north;
        metadata.west = ps.west;
        metadata.width = ps.width;
        metadata.height = ps.height;
        metadata.transportNetwork = request.transportNetworkId;
        metadata.request = request.request;

        JsonUtilities.objectMapper.writeValue(out, metadata);
    }

    /** Write distance tables from stops to PointSet points for this query. */
    public void writeStopTrees (OutputStream out) throws IOException {

        // Build the distance tables.
        LinkedPointSet lps = network.getLinkedGridPointSet();
        if (lps.stopToPointDistanceTables == null) {
            // Null means make all trees, not just those in a certain geographic area.
            lps.makeStopToPointDistanceTables(null);
        }

        // Invert the stop trees (points to stops rather than stops to points).
        TIntList[] distanceTables = new TIntList[lps.pointSet.featureCount()];

        // The first increment will bump stop to 0.
        int stop = -1;
        for (int[] table : lps.stopToPointDistanceTables) {
            // make sure stop always gets incremented
            stop++;
            if (table == null) {
                continue;
            }
            for (int i = 0; i < table.length; i+= 2) {
                // table[i] is the target point index
                if (distanceTables[table[i]] == null) {
                    distanceTables[table[i]] = new TIntArrayList();
                }
<<<<<<< HEAD

                // tree[i + 1] is distance, convert millimeters into minutes
                stopTrees[tree[i]].add(new int[] { stop, (tree[i + 1] / 1300 / 60)});
=======
                // table[i + 1] is the distance to that point
                distanceTables[table[i]].add(new int[] { stop, (int) (table[i + 1] / 1300 / 60)});
>>>>>>> f624f5c9
            }
        }

        // Write the tables.
        LittleEndianDataOutputStream dos = new LittleEndianDataOutputStream(out);

        int prevStopId = 0;
        int prevTime = 0;

        for (TIntList table : distanceTables) {
            if (table == null) {
                dos.writeInt(0);
            }
            else {
                // divide by two because array is jagged, get number of stops
                dos.writeInt(table.size() / 2);
                for (int i = 0; i < table.size(); i += 2) {
                    int stopId = table.get(i);
                    dos.writeInt(stopId - prevStopId);
                    prevStopId = stopId;

<<<<<<< HEAD
                    int time = tree.get(i + 1);
=======
                    int time = table.get(i + 1) / 60;
>>>>>>> f624f5c9
                    dos.writeInt(time - prevTime);
                    prevTime = time;
                }
            }
        }

        dos.flush();
    }

    public static class Metadata implements Serializable {
        private static final long serialVersionUID = 1L;

        /** Zoom level */
        public int zoom;

        /** westermost pixel */
        public long west;

        /** northernmost pixel */
        public long north;

        /** width, pixels */
        public long width;

        /** height, pixels */
        public long height;

        public String transportNetwork;

        public ProfileRequest request;
    }
}<|MERGE_RESOLUTION|>--- conflicted
+++ resolved
@@ -111,14 +111,9 @@
                 if (distanceTables[table[i]] == null) {
                     distanceTables[table[i]] = new TIntArrayList();
                 }
-<<<<<<< HEAD
 
-                // tree[i + 1] is distance, convert millimeters into minutes
-                stopTrees[tree[i]].add(new int[] { stop, (tree[i + 1] / 1300 / 60)});
-=======
-                // table[i + 1] is the distance to that point
-                distanceTables[table[i]].add(new int[] { stop, (int) (table[i + 1] / 1300 / 60)});
->>>>>>> f624f5c9
+                // table[i + 1] is distance, convert millimeters into minutes
+                distanceTables[table[i]].add(new int[] { stop, (table[i + 1] / 1300 / 60)});
             }
         }
 
@@ -140,11 +135,8 @@
                     dos.writeInt(stopId - prevStopId);
                     prevStopId = stopId;
 
-<<<<<<< HEAD
-                    int time = tree.get(i + 1);
-=======
-                    int time = table.get(i + 1) / 60;
->>>>>>> f624f5c9
+                    int time = table.get(i + 1);
+
                     dos.writeInt(time - prevTime);
                     prevTime = time;
                 }
