package com.conveyal.r5.point_to_point.builder;

import com.conveyal.r5.analyst.cluster.TaskStatistics;
import com.conveyal.r5.api.ProfileResponse;
import com.conveyal.r5.api.util.LegMode;
import com.conveyal.r5.api.util.ProfileOption;
import com.conveyal.r5.api.util.StreetSegment;
import com.conveyal.r5.api.util.TransitSegment;
import com.conveyal.r5.profile.*;
import com.conveyal.r5.publish.StaticPropagatedTimesStore;
import com.conveyal.r5.streets.PointSetTimes;
import com.conveyal.r5.streets.Split;
import com.conveyal.r5.streets.StreetRouter;
import com.conveyal.r5.streets.VertexStore;
import com.conveyal.r5.transit.RouteInfo;
import com.conveyal.r5.transit.TransportNetwork;
import com.conveyal.r5.transit.TripPattern;
import gnu.trove.map.TIntIntMap;
import gnu.trove.map.TIntObjectMap;
import gnu.trove.map.TObjectIntMap;
import gnu.trove.map.hash.TIntIntHashMap;
import gnu.trove.map.hash.TObjectIntHashMap;
import org.slf4j.Logger;
import org.slf4j.LoggerFactory;

import java.util.*;

/**
 * Class which will make point to point or profile queries on Transport network based on profileRequest
 * Created by mabu on 23.12.2015.
 */
public class PointToPointQuery {
    private static final Logger LOG = LoggerFactory.getLogger(PointToPointQuery.class);
    public static final int RADIUS_METERS = 200;
    private final TransportNetwork transportNetwork;

    private static final EnumSet<LegMode> currentlyUnsupportedModes = EnumSet.of(LegMode.CAR_PARK);

    /** Time to rent a bike */
    private static final int BIKE_RENTAL_PICKUP_TIMEMS = 60*1000;
    /**
     * Cost of renting a bike. The cost is a bit more than actual time to model the associated cost and trouble.
     */
    private static final int BIKE_RENTAL_PICKUP_COST = 120;
    /** Time to drop-off a rented bike */
    private static final int BIKE_RENTAL_DROPOFF_TIMEMS = 30*1000;
    /** Cost of dropping-off a rented bike */
    private static final int BIKE_RENTAL_DROPOFF_COST = 30;

    public PointToPointQuery(TransportNetwork transportNetwork) {
        this.transportNetwork = transportNetwork;
    }

    //Does point to point routing with data from request
    public ProfileResponse getPlan(ProfileRequest request) {
        request.zoneId = transportNetwork.getTimeZone();
        //Do the query and return result
        ProfileResponse profileResponse = new ProfileResponse();

        //Split for end coordinate
        Split split = transportNetwork.streetLayer.findSplit(request.toLat, request.toLon,
            RADIUS_METERS);
        if (split == null) {
            throw new RuntimeException("Edge near the end coordinate wasn't found. Routing didn't start!");
        }

        boolean transit = request.useTransit();

        TaskStatistics ts = new TaskStatistics();

        TIntIntMap reachedTransitStops = new TIntIntHashMap();

        TIntIntMap destinationTransitStops = new TIntIntHashMap();

        EnumSet<LegMode> modes = transit ? request.accessModes : request.directModes;
        ProfileOption option = new ProfileOption();

        Map<LegMode, StreetRouter> accessRouter = new HashMap<>(modes.size());
        Map<LegMode, StreetRouter> egressRouter = new HashMap<>(request.egressModes.size());

        //Routes all direct (if no transit)/access modes
        for(LegMode mode: modes) {
            long initialStopStartTime = System.currentTimeMillis();
            StreetRouter streetRouter = new StreetRouter(transportNetwork.streetLayer);
            if (currentlyUnsupportedModes.contains(mode)) {
                continue;
            }
            //TODO: add support for bike sharing and park and ri
            streetRouter.mode = Mode.valueOf(mode.toString());
            streetRouter.profileRequest = request;
            // TODO add time and distance limits to routing, not just weight.
            // TODO apply walk and bike speeds and maxBike time.
            streetRouter.distanceLimitMeters = transit ? 2000 : 100_000; // FIXME arbitrary, and account for bike or car access mode
            if(streetRouter.setOrigin(request.fromLat, request.fromLon)) {
                streetRouter.route();
                if (transit) {
                    //TIntIntMap stops = streetRouter.getReachedStops();
                    //reachedTransitStops.putAll(stops);
                    //LOG.info("Added {} stops for mode {}",stops.size(), mode);
                    accessRouter.put(mode, streetRouter);
                    ts.initialStopSearch += (int) (System.currentTimeMillis() - initialStopStartTime);

                    //TODO: we need to save street paths from start to all the stops somehow
                }
                StreetRouter.State lastState = streetRouter.getState(split);
                if (lastState != null) {
                    StreetPath streetPath = new StreetPath(lastState, transportNetwork);
                    StreetSegment streetSegment = new StreetSegment(streetPath, mode, transportNetwork.streetLayer);
                    //TODO: this needs to be different if transit is requested
                    if (transit) {
                        //addAccess
                    } else {
                        option.addDirect(streetSegment, request.getFromTimeDateZD());
                    }

                }
            } else {
                LOG.warn("MODE:{}, Edge near the origin coordinate wasn't found. Routing didn't start!", mode);
            }
        }
        if (transit) {
            //For direct modes
            for(LegMode mode: request.directModes) {
                StreetRouter streetRouter = new StreetRouter(transportNetwork.streetLayer);
                if (currentlyUnsupportedModes.contains(mode)) {
                    continue;
                }
                if (mode == LegMode.BICYCLE_RENT) {
                    if (!transportNetwork.streetLayer.bikeSharing) {
                        LOG.warn("Bike sharing trip requested but no bike sharing stations in the streetlayer");
                        continue;
                    }
                    streetRouter.mode = Mode.WALK;
                } else {
                    //TODO: add support for bike sharing and park and ride
                    streetRouter.mode = Mode.valueOf(mode.toString());
                }
                streetRouter.profileRequest = request;
                // TODO add time and distance limits to routing, not just weight.
                // TODO apply walk and bike speeds and maxBike time.
                if (mode == LegMode.BICYCLE_RENT) {
                    streetRouter.distanceLimitMeters = 2_000;
                } else {
                    streetRouter.distanceLimitMeters = 100_000; // FIXME arbitrary, and account for bike or car access mode
                }
                if(streetRouter.setOrigin(request.fromLat, request.fromLon)) {
                    streetRouter.route();
                    if (mode == LegMode.BICYCLE_RENT) {
                        //This finds all the nearest bicycle rent stations when walking
<<<<<<< HEAD
                        TIntObjectMap<StreetRouter.State> bikeStations = streetRouter.getReachedBikeShares();
=======
                        TIntIntMap bikeStations = streetRouter.getReachedVertices(VertexStore.VertexFlag.BIKE_SHARING);
>>>>>>> 560313b4
                        LOG.info("BIKE RENT: Found {} bike stations", bikeStations.size());
                        /*LOG.info("Start to bike share:");
                        bikeStations.forEachEntry((idx, weight) -> {
                            LOG.info("   {} ({})", idx, weight);
                            return true;
                        });*/

                        //This finds best cycling path from best start bicycle station to end bicycle station
                        StreetRouter bicycle = new StreetRouter(transportNetwork.streetLayer);
                        bicycle.mode = Mode.BICYCLE;
                        bicycle.profileRequest = request;
                        bicycle.distanceLimitMeters = 100_000;
                        bicycle.setOrigin(bikeStations, BIKE_RENTAL_PICKUP_TIMEMS, BIKE_RENTAL_PICKUP_COST);
                        bicycle.route();
<<<<<<< HEAD
                        TIntObjectMap<StreetRouter.State> cycledStations = bicycle.getReachedBikeShares();
=======
                        TIntIntMap cycledStations = bicycle.getReachedVertices(VertexStore.VertexFlag.BIKE_SHARING);
>>>>>>> 560313b4
                        LOG.info("BIKE RENT: Found {} cycled stations", cycledStations.size());
                        /*LOG.info("Bike share to bike share:");
                        cycledStations.forEachEntry((idx, weight) -> {
                            LOG.info("   {} ({})", idx, weight);
                            return true;
                        });*/
                        //This searches for walking path from end bicycle station to end point
                        StreetRouter end = new StreetRouter(transportNetwork.streetLayer);
                        end.mode = Mode.WALK;
                        end.profileRequest = request;
                        end.distanceLimitMeters = 2_000+100_000;
                        end.setOrigin(cycledStations, BIKE_RENTAL_DROPOFF_TIMEMS, BIKE_RENTAL_DROPOFF_COST);
                        end.route();
                        StreetRouter.State lastState = end.getState(split);
                        //TODO: split geometry on different modes?
                        if (lastState != null) {
                            StreetPath streetPath = new StreetPath(lastState, transportNetwork);
                            //LOG.info("{} - {}", streetPath.getStates().getFirst().getInstant(), streetPath.getStates().getLast().getInstant());
                            //StreetSegment streetSegment = new StreetSegment(streetPath, LegMode.WALK);
                            //option.addDirect(streetSegment, ZonedDateTime.ofInstant(streetPath.getStates().getFirst().getInstant(), transportNetwork.getTimeZone()));
                            StreetRouter.State endCycling = streetPath.getStates().getFirst();
                            lastState = bicycle.getState(endCycling.vertex);
                            if (lastState != null) {
                                //Copies bikeshare setting
                                lastState.isBikeShare = endCycling.isBikeShare;
                                streetPath.add(lastState);
                                //LOG.info("  {} - {}", streetPath.getStates().getFirst().getInstant(), lastState.getInstant());
                                //streetSegment = new StreetSegment(new StreetPath(lastState, transportNetwork), LegMode.BICYCLE);
                                //option.addDirect(streetSegment, ZonedDateTime.ofInstant(streetPath.getStates().getFirst().getInstant(), transportNetwork.getTimeZone()));
                                StreetRouter.State startCycling = streetPath.getStates().getFirst();
                                lastState = streetRouter.getState(startCycling.vertex);
                                if (lastState != null) {
                                    lastState.isBikeShare = startCycling.isBikeShare;
                                    streetPath.add(lastState);
                                    //LOG.info("    {} - {}", streetPath.getStates().getFirst().getInstant(), lastState.getInstant());
                                    //streetSegment = new StreetSegment(new StreetPath(lastState, transportNetwork), LegMode.WALK);
                                    //option.addDirect(streetSegment, ZonedDateTime.ofInstant(streetPath.getStates().getFirst().getInstant(), transportNetwork.getTimeZone()));
                                    StreetSegment streetSegment = new StreetSegment(streetPath, mode,
                                        transportNetwork.streetLayer);
                                    option.addDirect(streetSegment, request.getFromTimeDateZD());
                                } else {
                                    LOG.warn("Start to cycle path missing");
                                }
                            } else {
                                LOG.warn("Cycle to cycle path not found");
                            }
                        } else {
                            LOG.warn("Not found path from cycle to end");
                        }
                    } else {
                        StreetRouter.State lastState = streetRouter.getState(split);
                        if (lastState != null) {
                            StreetPath streetPath = new StreetPath(lastState, transportNetwork);
                            StreetSegment streetSegment = new StreetSegment(streetPath, mode, transportNetwork.streetLayer);
                            //This always adds direct mode
                            option.addDirect(streetSegment, request.getFromTimeDateZD());
                        } else {
                            LOG.warn("Direct mode last state wasn't found!");
                        }
                    }
                } else {
                    LOG.warn("MODE:{}, Edge near the destination coordinate wasn't found. Routing didn't start!", mode);
                }
            }

            //For egress
            //TODO: this must be reverse search
            for(LegMode mode: request.egressModes) {
                StreetRouter streetRouter = new StreetRouter(transportNetwork.streetLayer);
                if (currentlyUnsupportedModes.contains(mode)) {
                    continue;
                }
                //TODO: add support for bike sharing and park and ride
                streetRouter.mode = Mode.valueOf(mode.toString());
                streetRouter.profileRequest = request;
                // TODO add time and distance limits to routing, not just weight.
                // TODO apply walk and bike speeds and maxBike time.
                streetRouter.distanceLimitMeters =  2000; // FIXME arbitrary, and account for bike or car access mode
                if(streetRouter.setOrigin(request.toLat, request.toLon)) {
                    streetRouter.route();
                    TIntIntMap stops = streetRouter.getReachedStops();
                    destinationTransitStops.putAll(stops);
                    egressRouter.put(mode, streetRouter);
                    LOG.info("Added {} edgres stops for mode {}",stops.size(), mode);

                } else {
                    LOG.warn("MODE:{}, Edge near the origin coordinate wasn't found. Routing didn't start!", mode);
                }
            }

            option.summary = option.generateSummary();
            profileResponse.addOption(option);

            // fold access and egress times into single maps
            TIntIntMap accessTimes = combineMultimodalRoutingAccessTimes(accessRouter, request);
            TIntIntMap egressTimes = combineMultimodalRoutingAccessTimes(egressRouter, request);

            McRaptorSuboptimalPathProfileRouter router = new McRaptorSuboptimalPathProfileRouter(transportNetwork, request, accessTimes, egressTimes);
            List<PathWithTimes> usefullpathList = new ArrayList<>();

            // getPaths actually returns a set, which is important so that things are deduplicated. However we need a list
            // so we can sort it below.
            usefullpathList.addAll(router.getPaths());

            /**
             * Orders first no transfers then one transfers 2 etc
             * - then orders according to first trip:
             *   - board stop
             *   - alight stop
             *   - alight time
             * - same for one transfer trip
             */
            usefullpathList.sort((o1, o2) -> {
                int c;
                c = Integer.compare(o1.patterns.length, o2.patterns.length);
                if (c==0) {
                    c = Integer.compare(o1.boardStops[0], o2.boardStops[0]);
                }
                if (c==0) {
                    c = Integer.compare(o1.alightStops[0], o2.alightStops[0]);
                }
                if (c==0) {
                    c = Integer.compare(o1.alightTimes[0], o2.alightTimes[0]);
                }
                if (c==0 && o1.patterns.length == 2) {
                    c = Integer.compare(o1.boardStops[1], o2.boardStops[1]);
                    if (c==0) {
                        c = Integer.compare(o1.alightStops[1], o2.alightStops[1]);
                    }
                    if (c==0) {
                        c = Integer.compare(o1.alightTimes[1], o2.alightTimes[1]);
                    }
                }
                return c;
            });
            LOG.info("Usefull paths:{}", usefullpathList.size());
            int seen_paths = 0;
            int boardStop =-1, alightStop = -1;
            for (Path path : usefullpathList) {
                profileResponse.addTransitPath(accessRouter, egressRouter, path, transportNetwork, request.getFromTimeDateZD());
                //LOG.info("Num patterns:{}", path.patterns.length);
                //ProfileOption transit_option = new ProfileOption();


                /*if (path.patterns.length == 1) {
                    continue;
                }*/

                if (seen_paths > 20) {
                    break;
                }
                LOG.info(" ");
                for (int i = 0; i < path.patterns.length; i++) {
                    //TransitSegment transitSegment = new TransitSegment(transportNetwork.transitLayer, path.boardStops[i], path.alightStops[i], path.patterns[i]);
                    if (!(((boardStop == path.boardStops[i] && alightStop == path.alightStops[i]) ))) {
                        LOG.info("   BoardStop: {} pattern: {} allightStop: {}", path.boardStops[i],
                            path.patterns[i], path.alightStops[i]);
                    }
                    TripPattern pattern =transportNetwork.transitLayer.tripPatterns.get(path.patterns[i]);
                    if (pattern.routeIndex >= 0) {
                        RouteInfo routeInfo = transportNetwork.transitLayer.routes.get(pattern.routeIndex);
                        LOG.info("     Pattern:{} on route:{} ({}) with {} stops", path.patterns[i],routeInfo.route_long_name, routeInfo.route_short_name,
                            pattern.stops.length);
                    }
                    LOG.info("     {}->{} ({}:{})", transportNetwork.transitLayer.stopNames.get(path.boardStops[i]),
                        transportNetwork.transitLayer.stopNames.get(path.alightStops[i]),
                        path.alightTimes[i]/3600, path.alightTimes[i]%3600/60);
                    //transit_option.addTransit(transitSegment);
                }
                boardStop = path.boardStops[0];
                alightStop = path.alightStops[0];
                seen_paths++;
            }
            profileResponse.generateStreetTransfers(transportNetwork, request);
        } else {
            option.summary = option.generateSummary();
            profileResponse.addOption(option);
        }
        /**
         * TODO: search for transit from all stops accesed in stop trees in access search.
         * add them to options and generate itinerary for each time option
         * add egress part
         */

        LOG.info("Returned {} options", profileResponse.getOptions().size());

        return profileResponse;
    }

    /** Combine the results of several street searches using different modes into a single map */
    private TIntIntMap combineMultimodalRoutingAccessTimes(Map<LegMode, StreetRouter> routers, ProfileRequest request) {
        TIntIntMap ret = new TIntIntHashMap();

        for (Map.Entry<LegMode, StreetRouter> entry : routers.entrySet()) {
            int maxTime = 30;
            int minTime = 0;
            LegMode mode = entry.getKey();
            switch (mode) {
                case BICYCLE:
                // TODO this is not strictly correct, bike rent is partly walking
                case BICYCLE_RENT:
                    maxTime = request.maxBikeTime;
                    minTime = request.minBikeTime;
                    break;
                case WALK:
                    maxTime = request.maxWalkTime;
                    break;
                case CAR:
                    maxTime = request.maxCarTime;
                    minTime = request.minCarTime;
                    break;
            }

            maxTime *= 60; // convert to seconds
            minTime *= 60; // convert to seconds

            final int maxTimeFinal = maxTime;
            final int minTimeFinal = minTime;

            StreetRouter router = entry.getValue();
            router.getReachedStops().forEachEntry((stop, time) -> {
                if (time > maxTimeFinal || time < minTimeFinal) return true;

                if (!ret.containsKey(stop) || ret.get(stop) > time) {
                    ret.put(stop, time);
                }
                return true; // iteration should continue
            });
        }

        return ret;
    }
}<|MERGE_RESOLUTION|>--- conflicted
+++ resolved
@@ -147,11 +147,7 @@
                     streetRouter.route();
                     if (mode == LegMode.BICYCLE_RENT) {
                         //This finds all the nearest bicycle rent stations when walking
-<<<<<<< HEAD
-                        TIntObjectMap<StreetRouter.State> bikeStations = streetRouter.getReachedBikeShares();
-=======
-                        TIntIntMap bikeStations = streetRouter.getReachedVertices(VertexStore.VertexFlag.BIKE_SHARING);
->>>>>>> 560313b4
+                        TIntObjectMap<StreetRouter.State> bikeStations = streetRouter.getReachedVertices(VertexStore.VertexFlag.BIKE_SHARING);
                         LOG.info("BIKE RENT: Found {} bike stations", bikeStations.size());
                         /*LOG.info("Start to bike share:");
                         bikeStations.forEachEntry((idx, weight) -> {
@@ -166,11 +162,7 @@
                         bicycle.distanceLimitMeters = 100_000;
                         bicycle.setOrigin(bikeStations, BIKE_RENTAL_PICKUP_TIMEMS, BIKE_RENTAL_PICKUP_COST);
                         bicycle.route();
-<<<<<<< HEAD
-                        TIntObjectMap<StreetRouter.State> cycledStations = bicycle.getReachedBikeShares();
-=======
-                        TIntIntMap cycledStations = bicycle.getReachedVertices(VertexStore.VertexFlag.BIKE_SHARING);
->>>>>>> 560313b4
+                        TIntObjectMap<StreetRouter.State> cycledStations = bicycle.getReachedVertices(VertexStore.VertexFlag.BIKE_SHARING);
                         LOG.info("BIKE RENT: Found {} cycled stations", cycledStations.size());
                         /*LOG.info("Bike share to bike share:");
                         cycledStations.forEachEntry((idx, weight) -> {
