package com.conveyal.r5.api.util;

import com.conveyal.r5.profile.Mode;
import com.conveyal.r5.profile.Path;
import com.conveyal.r5.profile.PathWithTimes;
import com.conveyal.r5.transit.TransitLayer;
import com.google.common.base.Joiner;
import com.google.common.collect.Lists;
import org.slf4j.Logger;
import org.slf4j.LoggerFactory;

import java.time.*;
import java.util.*;
import java.util.stream.Collectors;

/**
 * This is a response model class which holds data that will be serialized and returned to the client.
 * It is not used internally in routing.
 */
public class ProfileOption {
    private static final Logger LOG = LoggerFactory.getLogger(ProfileOption.class);
    //Transit leg of a journey
    public List<TransitSegment> transit;
    //Part of journey from start to transit (or end) @notnull
    public List<StreetSegment> access;
    //Part of journey from transit to end
    public List<StreetSegment> egress;
    //Connects all the trip part to a trip at specific time with specific modes of transportation
    public List<Itinerary> itinerary;
    //Time stats for this part of a journey @notnull
    public Stats stats = new Stats();
    //Text description of this part of a journey @notnull
    public String summary;
    public Set<Fare> fares;

    private transient Map<ModeStopIndex, Integer> accessIndexes = new HashMap<>();
    private transient Map<ModeStopIndex, Integer> egressIndexes = new HashMap<>();

    @Override public String toString() {
        return "ProfileOption{" +
            " transit=\n   " + transit +
            ", access=\n   " + access +
            ", egress=\n   " + egress +
            ", stats=" + stats +
            ", summary='" + summary + '\'' +
            ", fares=" + fares +
            '}' + "\n";
    }

    /**
     * Initializes access and itinerary since those are non null.
     *
     * Other fields are initialized as needed
     */
    public ProfileOption() {
        access = new ArrayList<>();
        itinerary = new ArrayList<>();
    }

    public boolean isEmpty() {
        return access.isEmpty() && itinerary.isEmpty() && transit == null;
    }

    /** Make a human readable text summary of this option.
     * There are basically four options:
     * - Direct non-transit routes which are named "Non-transit options"
     * - Transit without transfers only on one route which are named "routes [route num]"
     * - Transit without transfers with multiple route options which are named "routes [route num]/[route num]..."
     * - Transit with transfers which are named "routes "[route nun]/[route num], [route num]/[route num] via [STATION NAME]"
     *
     * "/" in name designates OR and "," AND station name is a station where transfer is needed
     * */
    public String generateSummary() {
        if (transit == null || transit.isEmpty()) {
            return "Non-transit options";
        }
        List<String> vias = Lists.newArrayList();
        List<String> routes = Lists.newArrayList();
        for (TransitSegment segment : transit) {
            List<String> routeShortNames = Lists.newArrayList();
            for (Route rs : segment.getRoutes()) {
                String routeName = rs.shortName == null ? rs.longName : rs.shortName;
                routeShortNames.add(routeName);
            }
            routes.add(Joiner.on("/").join(routeShortNames));
            vias.add(segment.to.name);
        }
        StringBuilder sb = new StringBuilder();
        sb.append("routes ");
        sb.append(Joiner.on(", ").join(routes));
        if (!vias.isEmpty()) vias.remove(vias.size() - 1);
        if (!vias.isEmpty()) {
            sb.append(" via ");
            sb.append(Joiner.on(", ").join(vias));
        }
        return sb.toString();
    }

    /**
     * Adds direct routing without transit at provided fromTimeDate
     *
     * This also creates itinerary and adds streetSegment to access list
     * @param streetSegment
     * @param fromTimeDateZD
     */
    public void addDirect(StreetSegment streetSegment, ZonedDateTime fromTimeDateZD) {
        Itinerary itinerary = new Itinerary(streetSegment, access.size(), fromTimeDateZD);
        access.add(streetSegment);
        this.itinerary.add(itinerary);
    }

    private void addTransit(TransitSegment transitSegment) {
        if (transit == null) {
            transit = new ArrayList<>(5);
            fares = new HashSet<>();
        }
        transit.add(transitSegment);
    }

    /**
     * Creates new transit path
     *
     * This creates necessary TransitSegment, segmentPattern and times in segmentPattern
     *
     * For example if you call it twice with same pattern but only different times only times will be added to segmentPattern
     * @param transitLayer transit layer
     * @param currentTransitPath transit path
     * @param pathIndex index of current transit path in currentTransitPath
     * @param fromTimeDateZD date/time object used to get date and timezone
     * @param transitJourneyIDs list of patterns and times in those patterns in this path
     */
    public void addTransit(TransitLayer transitLayer, PathWithTimes currentTransitPath, int pathIndex,
        ZonedDateTime fromTimeDateZD, List<TransitJourneyID> transitJourneyIDs) {
        //If this is first transit in this option or leg that doesn't exist yet we need to create new transitSegment
        if (transit == null || pathIndex >= transit.size()) {
            stats = new Stats();
            stats.max = currentTransitPath.max;
            stats.min = currentTransitPath.min;
            stats.avg = currentTransitPath.avg;
            stats.num = currentTransitPath.length;
            addTransit(new TransitSegment(transitLayer, currentTransitPath, pathIndex, fromTimeDateZD, transitJourneyIDs));
            LOG.info("Making new transit segment:{}", currentTransitPath);
        } else {
            //Each transitSegment is for each part of transitPath. Since one path consist of multiple transfers.
            TransitSegment transitSegment = transit.get(pathIndex);

            if (transitSegment.hasSameStops(currentTransitPath, pathIndex)) {
                //This adds new segment pattern with times or just new times
                //It allso updates transitJourneyIDs with found/created pattern and time indexes
                transitSegment
                    .addSegmentPattern(transitLayer, currentTransitPath, pathIndex, fromTimeDateZD,
                        transitJourneyIDs);
                LOG.info("Adding segment pattern to existing transit");
            } else {
                LOG.warn("Incorrect stop in pathIndex:{}", pathIndex);
            }
        }

    }

    /**
     * Adds access path if same access path doesn't exist yet in this option
     *
     * Equality is made based on mode and stopIndex
     * @param streetSegment turn by turn information for this access part
     * @param mode which is used on this path
     * @param startVertexStopIndex StreetVertexIndex which is end destination for this path
     * @return index in access array for this path
     */
    public int addAccess(StreetSegment streetSegment, LegMode mode, int startVertexStopIndex) {
        ModeStopIndex modeStopIndex = new ModeStopIndex(mode, startVertexStopIndex);
        int accessIndex;
        if (!accessIndexes.containsKey(modeStopIndex)) {
            access.add(streetSegment);
             accessIndex = (access.size() - 1);
            accessIndexes.put(modeStopIndex, accessIndex);
        } else {
            accessIndex = accessIndexes.get(modeStopIndex);
        }
        return accessIndex;
    }

    /**
     * Adds egress path if same egress path doesn't exist yet in this option
     *
     * Equality is made based on mode and stopIndex
     * @param streetSegment turn by turn information for this egress part
     * @param mode which is used on this path
     * @param endVertexStopIndex StreetVertexIndex which is end destination for this path
     * @return index in egress array for this path
     */
    public int addEgress(StreetSegment streetSegment, LegMode mode, int endVertexStopIndex) {
        if (egress == null) {
            egress = new ArrayList<>();
        }
        ModeStopIndex modeStopIndex = new ModeStopIndex(mode, endVertexStopIndex);
        int egressIndex;
        if (!egressIndexes.containsKey(modeStopIndex)) {
            egress.add(streetSegment);
            egressIndex = (egress.size() - 1);
            egressIndexes.put(modeStopIndex, egressIndex);
        } else {
            egressIndex = egressIndexes.get(modeStopIndex);
        }
        return egressIndex;
    }

    void addItinerary(Integer accessIdx, Integer egressIdx,
        List<TransitJourneyID> transitJourneyIDs, ZoneId timeZone) {
        Itinerary itinerary = new Itinerary();
        itinerary.transfers = transitJourneyIDs.size() - 1;

<<<<<<< HEAD
        //FIXME: actual waiting time
        itinerary.waitingTime = 0;
=======
>>>>>>> 63dfbedc
        itinerary.walkTime = access.get(accessIdx).duration+egress.get(egressIdx).duration;
        itinerary.distance = access.get(accessIdx).distance+egress.get(egressIdx).distance;
        ZonedDateTime transitStart = transit.get(0).segmentPatterns.get(transitJourneyIDs.get(0).pattern).fromDepartureTime.get(transitJourneyIDs.get(0).time);
        itinerary.startTime = transitStart.minusSeconds(access.get(accessIdx).duration);
        int lastTransit = transitJourneyIDs.size()-1;
        ZonedDateTime transitStop = transit.get(lastTransit).segmentPatterns.get(transitJourneyIDs.get(lastTransit).pattern).toArrivalTime.get(transitJourneyIDs.get(lastTransit).time);
        itinerary.endTime = transitStop.plusSeconds(egress.get(egressIdx).duration);
        itinerary.duration = (int) Duration.between(itinerary.startTime,itinerary.endTime).getSeconds();

        itinerary.transitTime = 0;
        int transitJourneyIDIdx=0;
        for(TransitJourneyID transitJourneyID: transitJourneyIDs) {
            itinerary.transitTime += transit.get(transitJourneyIDIdx).getTransitTime(transitJourneyID);
            transitJourneyIDIdx++;
        }
        itinerary.waitingTime=itinerary.duration-(itinerary.transitTime+itinerary.walkTime);
        PointToPointConnection pointToPointConnection = new PointToPointConnection(accessIdx, egressIdx, transitJourneyIDs);
        itinerary.addConnection(pointToPointConnection);
        this.itinerary.add(itinerary);

    }

    /**
     * Returns index of this acces path or -1 if it isn't in list yet
     * @param mode
     * @param startVertexStopIndex
     * @return
     */
    public int getAccessIndex(LegMode mode, int startVertexStopIndex) {
        return accessIndexes.getOrDefault(new ModeStopIndex(mode, startVertexStopIndex), -1);
    }

    /**
     * Returns index of this egress path or -1 if it isn't in list yet
     * @param mode
     * @param endVertexStopIndex
     * @return
     */
    public int getEgressIndex(LegMode mode, int endVertexStopIndex) {
        return egressIndexes.getOrDefault(new ModeStopIndex(mode, endVertexStopIndex), -1);
    }

    /**
     * Creates itineraries for all access index and egress index combinations
     * @param transitJourneyIDs
     * @param timeZone
     */
    public void addItineraries(List<TransitJourneyID> transitJourneyIDs, ZoneId timeZone) {
        for(Integer accessIdx:accessIndexes.values()) {
            for (Integer egressIdx: egressIndexes.values()) {
                addItinerary(accessIdx, egressIdx, transitJourneyIDs, timeZone);
            }
        }
    }

    /**
     * Adds street path between stops when transfering
     *
     * Also updates walkTime and distance on all itineraries with middle distance and duration
     * @param streetSegment on streetLayer
     * @param transfer object which is used to get which transitSegment is used
     */
    public void addMiddle(StreetSegment streetSegment, Transfer transfer) {
        TransitSegment transitSegment = transit.get(transfer.transitSegmentIndex);
        transitSegment.addMiddle(streetSegment);
        for(Itinerary currentItinerary: this.itinerary) {
            //Call to function is needed because we also need to update waitingTime
            // which is easier if everything is at one place
            currentItinerary.addWalkTime(streetSegment.duration);
            currentItinerary.distance += streetSegment.distance;
        }
    }

    public List<Fare> getFares() {
        return fares == null ? null : fares.stream().collect(Collectors.toList());
    }
}<|MERGE_RESOLUTION|>--- conflicted
+++ resolved
@@ -210,11 +210,6 @@
         Itinerary itinerary = new Itinerary();
         itinerary.transfers = transitJourneyIDs.size() - 1;
 
-<<<<<<< HEAD
-        //FIXME: actual waiting time
-        itinerary.waitingTime = 0;
-=======
->>>>>>> 63dfbedc
         itinerary.walkTime = access.get(accessIdx).duration+egress.get(egressIdx).duration;
         itinerary.distance = access.get(accessIdx).distance+egress.get(egressIdx).distance;
         ZonedDateTime transitStart = transit.get(0).segmentPatterns.get(transitJourneyIDs.get(0).pattern).fromDepartureTime.get(transitJourneyIDs.get(0).time);
