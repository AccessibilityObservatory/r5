--- conflicted
+++ resolved
@@ -85,7 +85,6 @@
      * For each point, distance from the end vertex of the edge geometry up to the split point (closest point on the
      * edge to the point to be linked)
      */
-<<<<<<< HEAD
     public int[] distances1_mm;
 
     /**
@@ -93,11 +92,6 @@
      * scooter pickup, etc.)
      */
     public int[] egressStopDelaysSeconds;
-
-    // TODO Refactor the following three fields out into their own classes
-=======
-    public final int[] distances1_mm;
->>>>>>> 7bc873ad
 
     /**
      * LinkedPointSets and their EgressCostTables are often copied from existing ones.
@@ -472,161 +466,4 @@
         return packed.toArray();
     }
 
-<<<<<<< HEAD
-    /**
-     * For each transit stop in the associated TransportNetwork, make a table of distances to nearby points in this
-     * PointSet.
-     * At one point we experimented with doing the entire search from the transit stops all the way up to the points
-     * within this method. However, that takes too long when switching PointSets. So we pre-cache distances to all
-     * street vertices in the TransitNetwork, and then just extend those tables to the points in the PointSet.
-     * This is one of the slowest steps in working with a new scenario. It takes about 50 seconds to link 400000 points.
-     * The run time is not shocking when you consider the complexity of the operation: there are nStops * nPoints
-     * iterations, which is 8000 * 400000 in the example case. This means 6 msec per transit stop, or 2e-8 sec per point
-     * iteration, which is not horribly slow. There are just too many iterations.
-     *
-     * @param treeRebuildZone only build trees for stops inside this geometry in FIXED POINT DEGREES, leaving all the
-     *                        others alone. If null, build trees for all stops.
-     */
-    public void makeStopToPointLinkageCostTables(Geometry treeRebuildZone) {
-        LOG.info("Creating linkage cost tables from each transit stop to PointSet points.");
-        // FIXME this is wasting a lot of memory and not needed for gridded pointsets - overload for gridded and freeform PointSets
-        pointSet.createSpatialIndexAsNeeded();
-        if (treeRebuildZone != null) {
-            LOG.info("Selectively computing tables for only those stops that might be affected by the scenario.");
-        }
-        TransitLayer transitLayer = streetLayer.parentNetwork.transitLayer;
-        int nStops = transitLayer.getStopCount();
-        int logFrequency = 1000;
-        if (streetMode == StreetMode.CAR) {
-            // Log more often because car searches are very slow.
-            logFrequency = 100;
-        }
-        LambdaCounter counter = new LambdaCounter(LOG, nStops, logFrequency,
-                "Computed distances to PointSet points from {} of {} transit stops.");
-        // Create a distance table from each transit stop to the points in this PointSet in parallel.
-        // Each table is a flattened 2D array. Two values for each point reachable from this stop: (pointIndex, cost)
-        // When applying a scenario, keep the existing distance table for those stops that could not be affected.
-        stopToPointLinkageCostTables = IntStream.range(0, nStops).parallel().mapToObj(stopIndex -> {
-            Point stopPoint = transitLayer.getJTSPointForStopFixed(stopIndex);
-            // If the stop is not linked to the street network, it should have no distance table.
-            if (stopPoint == null) return null;
-            if (treeRebuildZone != null && !treeRebuildZone.contains(stopPoint)) {
-                // This stop is not affected by the scenario. Return the existing distance table.
-                // All new stops created by a scenario should be inside the relink zone, so
-                // all stops outside the relink zone should already have a distance table entry.
-                if (stopIndex >= stopToPointLinkageCostTables.size()) {
-                    throw new AssertionError("A stop created by a scenario is located outside relink zone.");
-                }
-                return stopToPointLinkageCostTables.get(stopIndex);
-            }
-
-            counter.increment();
-            Envelope distanceTableZone = stopPoint.getEnvelopeInternal();
-            GeometryUtils.expandEnvelopeFixed(distanceTableZone, linkingDistanceLimitMeters);
-
-            if (streetMode == StreetMode.WALK) {
-                // Walking distances from stops to street vertices are saved in the transitLayer.
-                // Get the pre-computed distance table from the stop to the street vertices,
-                // then extend that table out from the street vertices to the points in this PointSet.
-                // TODO reuse the code that computes the walk tables at TransitLayer.buildOneDistanceTable() rather than duplicating it below for other modes.
-                TIntIntMap distanceTableToVertices = transitLayer.stopToVertexDistanceTables.get(stopIndex);
-                return distanceTableToVertices == null ? null :
-                        extendDistanceTableToPoints(distanceTableToVertices, distanceTableZone);
-            } else {
-
-                StreetRouter sr = new StreetRouter(transitLayer.parentNetwork.streetLayer);
-                sr.streetMode = streetMode;
-                int vertexId = transitLayer.streetVertexForStop.get(stopIndex);
-                if (vertexId < 0) {
-                    LOG.warn("Stop unlinked, cannot build distance table: {}", stopIndex);
-                    return null;
-                }
-                // TODO setting the origin point of the router to the stop vertex does not work.
-                // This is probably because link edges do not allow car traversal. We could traverse them.
-                // As a stopgap we perform car linking at the geographic coordinate of the stop.
-                // sr.setOrigin(vertexId);
-                VertexStore.Vertex vertex = streetLayer.vertexStore.getCursor(vertexId);
-                sr.setOrigin(vertex.getLat(), vertex.getLon());
-
-                if (streetMode == StreetMode.BICYCLE) {
-
-                    sr.distanceLimitMeters = linkingDistanceLimitMeters;
-                    sr.quantityToMinimize = linkageCostUnit;
-                    sr.route();
-                    return extendDistanceTableToPoints(sr.getReachedVertices(), distanceTableZone);
-
-                } else if (streetMode == StreetMode.CAR) {
-                    // The speeds for Walk and Bicycle can be specified in an analysis request, so it makes sense above to
-                    // store distances and apply the requested speed. In contrast, car speeds vary by link and cannot be
-                    // set in analysis requests, so it makes sense to use seconds directly as the linkage cost.
-                    // TODO confirm this works as expected when modifications can affect street layer.
-                    sr.timeLimitSeconds = CAR_TIME_LINKING_LIMIT_SECONDS;
-                    linkageCostUnit = RoutingVariable.DURATION_SECONDS;
-                    sr.quantityToMinimize = linkageCostUnit;
-                    sr.route();
-                    // TODO optimization: We probably shouldn't evaluate at every point in this LinkedPointSet in case it's much bigger than the driving radius.
-                    PointSetTimes driveTimesToAllPoints = eval(sr::getTravelTimeToVertex, null,
-                            OFF_STREET_SPEED_MILLIMETERS_PER_SECOND);
-                    // TODO optimization: should we make spatial index visit() method public to avoid copying results?
-                    TIntList packedDriveTimes = new TIntArrayList();
-                    for (int p = 0; p < driveTimesToAllPoints.size(); p++) {
-                        int driveTimeToPoint = driveTimesToAllPoints.getTravelTimeToPoint(p);
-                        if (driveTimeToPoint != Integer.MAX_VALUE) {
-                            packedDriveTimes.add(p);
-                            packedDriveTimes.add(driveTimeToPoint);
-                        }
-                    }
-                    if (packedDriveTimes.isEmpty()) {
-                        return null;
-                    } else {
-                        return packedDriveTimes.toArray();
-                    }
-                } else {
-                    throw new UnsupportedOperationException("Tried to link a pointset with an unsupported street mode");
-                }
-            }
-        }).collect(Collectors.toList());
-        counter.done();
-    }
-
-    // FIXME Method and block inside are both synchronized on "this", is that intentional? See comment in internal block.
-    public synchronized void makePointToStopDistanceTablesIfNeeded () {
-        if (pointToStopLinkageCostTables != null) return;
-
-        synchronized (this) {
-            // check again in case they were built while waiting on this synchronized block
-            if (pointToStopLinkageCostTables != null) return;
-            if (stopToPointLinkageCostTables == null) makeStopToPointLinkageCostTables(null);
-            TIntIntMap[] result = new TIntIntMap[size()];
-
-            for (int stop = 0; stop < stopToPointLinkageCostTables.size(); stop++) {
-                int[] stopToPointDistanceTable = stopToPointLinkageCostTables.get(stop);
-                if (stopToPointDistanceTable == null) continue;
-
-                for (int idx = 0; idx < stopToPointDistanceTable.length; idx += 2) {
-                    int point = stopToPointDistanceTable[idx];
-                    int distance = stopToPointDistanceTable[idx + 1];
-                    if (result[point] == null) result[point] = new TIntIntHashMap();
-                    result[point].put(stop, distance);
-                }
-            }
-            pointToStopLinkageCostTables = Arrays.asList(result);
-        }
-    }
-
-    public void computeEgressStopDelaysIfNeeded() {
-        if (egressStopDelaysSeconds != null) return;
-        int nStops = stopToPointLinkageCostTables.size();
-        egressStopDelaysSeconds = new int[nStops];
-        LOG.info("Calculating pick-up delays for {} at {} egress stops", streetMode, nStops);
-        for (int stop = 0; stop < nStops; stop++) {
-            Geometry point = streetLayer.parentNetwork.transitLayer.getJTSPointForStopFixed(stop);
-            egressStopDelaysSeconds[stop] = point == null ? 0 :
-                    streetLayer.getWaitTime((Point) VertexStore.fixedDegreeGeometryToFloating(point));
-        }
-    }
-
-
-=======
->>>>>>> 7bc873ad
 }