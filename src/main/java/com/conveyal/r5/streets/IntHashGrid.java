/* This program is free software: you can redistribute it and/or
 modify it under the terms of the GNU Lesser General Public License
 as published by the Free Software Foundation, either version 3 of
 the License, or (at your option) any later version.

 This program is distributed in the hope that it will be useful,
 but WITHOUT ANY WARRANTY; without even the implied warranty of
 MERCHANTABILITY or FITNESS FOR A PARTICULAR PURPOSE.  See the
 GNU General Public License for more details.

 You should have received a copy of the GNU General Public License
 along with this program.  If not, see <http://www.gnu.org/licenses/>. */

package com.conveyal.r5.streets;

import gnu.trove.list.TIntList;
import gnu.trove.list.array.TIntArrayList;
import gnu.trove.map.TLongObjectMap;
import gnu.trove.map.hash.TLongObjectHashMap;
import gnu.trove.set.TIntSet;
import gnu.trove.set.TLongSet;
import gnu.trove.set.hash.TIntHashSet;
import gnu.trove.set.hash.TLongHashSet;
import org.locationtech.jts.geom.Coordinate;
import org.locationtech.jts.geom.Envelope;
import org.locationtech.jts.geom.LineString;
import org.slf4j.Logger;
import org.slf4j.LoggerFactory;

import java.io.Serializable;
import java.util.concurrent.atomic.AtomicInteger;

/**
 * A spatial index using a 2D fast long hashtable from the Trove library.
 * This is a modified version of laurentg's original hashgrid class,
 * using primitive int values instead of Object lists, as well as some Java 8 functional syntax.
 * It is also intended to store fixed-precision integer geographic coordinates rather than double-precision.
 * 
 * Objects to index are placed in all grid bins touching the bounding envelope. We *do not store*
 * any bounding envelope for each object: we will therefore return false positives when querying,
 * and it's up to the caller to filter them out (with whatever knowledge it has on the location of the object).
 * 
 * Note: For performance reasons, write operations are not synchronized, synchronization must be handled by the caller.
 * Read-only operations are thread-safe though.
 * 
 * @author laurentg, abyrd
 */
public class IntHashGrid implements Serializable {

    @SuppressWarnings("unused")
    private static final Logger LOG = LoggerFactory.getLogger(IntHashGrid.class);

    /* Size of bin in X and Y direction, in coordinate units. */
    private final int xBinSize, yBinSize;

    /* The map of all bins. Please see visit() and xKey/yKey for details on the key. */
    private final TLongObjectMap<TIntList> bins;

    private int nBins = 0;

    private int nObjects = 0;

    private int nEntries = 0;

    public IntHashGrid(double binSizeDegrees) {
        yBinSize = VertexStore.floatingDegreesToFixed(binSizeDegrees);
        // FIXME Assuming about 45 degrees latitude for now, cos(45deg)
        xBinSize = (int)(yBinSize / 0.7);
        if (binSizeDegrees <= 0) {
            throw new IllegalStateException("bin size must be positive.");
        }
        // For 200m bins, 500x500 = 100x100km = 250000 bins
        bins = new TLongObjectHashMap<>();
    }

    /** Create a HashGrid with the default grid dimensions. */
    public IntHashGrid() {
        this(0.0018); // About 200m
    }


    // TODO check that the number of bins to is sane.
    public final void insert(Envelope envelope, final int item) {
        visit(envelope, true, (bin, mapKey) -> {
            /*
             * Note: here we can end-up having several time the same object in the same bin, if
             * the client insert multiple times the same object with different envelopes.
             * However we do filter duplicated when querying, so apart for memory/performance
             * reasons it should work. If this becomes a problem, we can use a set instead of a
             * list.
             */
            bin.add(item);
            nEntries++;
            return false;
        });
        nObjects++;
    }

    /**
     * Insert a linestring into the index. NB: the line string uses real-world float coordinates, not fixed coordinates.
     * This function keeps long and angular line strings from winding up in many unnecessary cells by inserting each segment
     * individually and splitting long segments into pieces.
     *
     * We could use a rasterization algorithm, but just splitting the line segments up into manageable pieces works as
     * well and is easier to follow, at the expense of slower insert performance (which so far doesn't seem to be a problem).
     */
    public final void insert(LineString geom, final int item) {
        Coordinate[] coord = geom.getCoordinates();
        final TLongSet keys = new TLongHashSet(coord.length * 8);
        for (int i = 0; i < coord.length - 1; i++) {
            // Cut the segment if longer than bin size to reduce the number of wrong bins
            double dX = coord[i].x - coord[i + 1].x;
            double dY = coord[i].y - coord[i + 1].y;
            int segments = (int) Math.max(Math.abs(dX) / xBinSize, Math.abs(dY) / yBinSize);

            if (segments > 1000 || segments < 0)
                LOG.warn("Huge number of segments ({}) for edge, or possible int overflow)", segments);

            segments = Math.max(segments, 1);
            double segFrac = 1D / segments;

            for (int s = 0; s < segments; s++) {
                // interpolate the coordinates
                Coordinate c0 = new Coordinate(
                        VertexStore.floatingDegreesToFixed(coord[i].x + dX * segFrac * s),
                        VertexStore.floatingDegreesToFixed(coord[i].y + dY * segFrac * s)
                );

                Coordinate c1 = new Coordinate(
                        VertexStore.floatingDegreesToFixed(coord[i].x + dX * segFrac * (s + 1)),
                        VertexStore.floatingDegreesToFixed(coord[i].y + dY * segFrac * (s + 1))
                );

                Envelope env = new Envelope(c0, c1);
                visit(env, true, (bin, mapKey) -> {
                    keys.add(mapKey);
                    return false;
                });
            }
        }
        keys.forEach(key -> {
            // Note: bins have been initialized in the previous visit
            bins.get(key).add(item);
            nEntries++;
            return true;
        });
        nObjects++;
    }

    /**
     * The spatial index can and will return false positives, but should not produce false negatives.
     * We return the unfiltered results including false positives. That is, this overselects and MUST BE FILTERED.
     * @return all indexed objects within the envelope, and then some.
     */
    public final TIntSet query(Envelope envelope) {
        final TIntSet ret = new TIntHashSet();
        visit(envelope, false, (bin, mapKey) -> {
            ret.addAll(bin);
            return false;
        });
        return ret;
    }

    public final boolean remove(Envelope envelope, final int item) {
        final AtomicInteger removedCount = new AtomicInteger();
        visit(envelope, false, (bin, mapKey) -> {
            boolean removed = bin.remove(item);
            if (removed) {
                nEntries--;
                removedCount.addAndGet(1);
            }
            return removed;
        });
        if (removedCount.get() > 0) {
            nObjects--;
            return true;
        } else {
            return false;
        }
    }

    /** Defines a callback that will be called on a range of bins. */
    private interface BinVisitor {
        /** @return true if something has been removed from the bin. */
        abstract boolean visit(TIntList bin, long mapKey);
    }

    /**
     * @param envelope The envelope within which all bins should be visited.
     * @param createIfEmpty Create a new bin if it does not exist.
     * @param binVisitor The callback to call for each visited bin.
     */
    private void visit(Envelope envelope, boolean createIfEmpty, final BinVisitor binVisitor) {
        Coordinate min = new Coordinate(envelope.getMinX(), envelope.getMinY());
        Coordinate max = new Coordinate(envelope.getMaxX(), envelope.getMaxY());
        long minXKey = Math.round(min.x / xBinSize);
        long maxXKey = Math.round(max.x / xBinSize);
        long minYKey = Math.round(min.y / yBinSize);
        long maxYKey = Math.round(max.y / yBinSize);
        // Check sanity before iterating
        long dx = (maxXKey - minXKey);
        long dy = (maxYKey - minYKey);
<<<<<<< HEAD
        if (dx * dy > 250000) {
=======
        if (dx * dy > 100_000) {
>>>>>>> 43068e16
            LOG.error("Visiting too many spatial index cells.");
            return;
        }
        for (long xKey = minXKey; xKey <= maxXKey; xKey++) {
            for (long yKey = minYKey; yKey <= maxYKey; yKey++) {
                /*
                 * For all known use, the average absolute value of x/y keys will be rather small
                 * compared to Integer.MAX_VALUE. We need to swap the two words (MSB and LSB) of
                 * xKey in order to have a well-behaving long hash, fitting in an int, because the
                 * default implementation is: hashInt = (int)(value ^ (value >>> 32));
                 */
                long mapKey = (yKey << 32) | ((xKey & 0xFFFF) << 16) | ((xKey >> 16) & 0xFFFF);
                TIntList bin = bins.get(mapKey);
                if (createIfEmpty && bin == null) {
                    bin = new TIntArrayList();
                    bins.put(mapKey, bin);
                    nBins++;
                }
                if (bin != null) {
                    boolean modified = binVisitor.visit(bin, mapKey);
                    if (modified && bin.isEmpty()) {
                        bins.remove(mapKey);
                        nBins--;
                    }
                }
            }
        }
    }

    public String toString() {
        return String
                .format("IntHashGrid %d x %d, %d bins allocated, %d objs, %d entries (avg %.2f entries/bin, %.2f entries/object)",
                        this.xBinSize, this.yBinSize, this.nBins, this.nObjects, this.nEntries,
                        this.nEntries * 1.0 / this.nBins, this.nEntries * 1.0 / this.nObjects);
    }
}<|MERGE_RESOLUTION|>--- conflicted
+++ resolved
@@ -200,11 +200,7 @@
         // Check sanity before iterating
         long dx = (maxXKey - minXKey);
         long dy = (maxYKey - minYKey);
-<<<<<<< HEAD
-        if (dx * dy > 250000) {
-=======
-        if (dx * dy > 100_000) {
->>>>>>> 43068e16
+        if (dx * dy > 250_000) {
             LOG.error("Visiting too many spatial index cells.");
             return;
         }
