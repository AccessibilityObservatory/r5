package com.conveyal.r5.streets;

import com.conveyal.r5.point_to_point.builder.TNBuilderConfig;
import junit.framework.TestCase;
import org.slf4j.Logger;
import org.slf4j.LoggerFactory;

/**
 * Base class for tests of turn costs and restrictions..
 */
<<<<<<< HEAD
public abstract class TurnTest extends TurnTestUtils {
=======
public abstract class TurnTest {
    public StreetLayer streetLayer;
>>>>>>> d5092a95

    private static final Logger LOG = LoggerFactory.getLogger(TurnTest.class);

    // center vertex index, n/s/e/w vertex indices, n/s/e/w edge indices (always starting from center).
    public int VCENTER, VN, VS, VE, VW, VNE, VNW, VSW, EN, ES, EE, EW, ENE, ENW, ESW;

    public void setUp (boolean southernHemisphere) {
        // generate a street layer that looks like this
        // VNW VN
        // |   |
        // |   |/--VNE
        // VW--*-- VE
        // |   |
        // VSW VS
        // Edges have the same names (EW, EE, etc), and all start from the central vertex (except ENW/VSW which starts at VW)

        double latOffset = southernHemisphere ? -60 : 0;

        streetLayer = new StreetLayer(new TNBuilderConfig());
        VCENTER = streetLayer.vertexStore.addVertex(37.363 + latOffset, -122.123);
        VN = streetLayer.vertexStore.addVertex(37.364 + latOffset, -122.123);
        VS = streetLayer.vertexStore.addVertex(37.362 + latOffset, -122.123);
        VE = streetLayer.vertexStore.addVertex(37.363 + latOffset, -122.122);
        VNE = streetLayer.vertexStore.addVertex(37.3631 + latOffset, -122.122);
        VW = streetLayer.vertexStore.addVertex(37.363 + latOffset, -122.124);
        VNW = streetLayer.vertexStore.addVertex(37.364 + latOffset, -122.124);

        VSW = streetLayer.vertexStore.addVertex(37.362 + latOffset, -122.124);

        EN = streetLayer.edgeStore.addStreetPair(VCENTER, VN, 15000, 4).getEdgeIndex();
        EE = streetLayer.edgeStore.addStreetPair(VCENTER, VE, 15000, 2).getEdgeIndex();
        ES = streetLayer.edgeStore.addStreetPair(VCENTER, VS, 15000, 3).getEdgeIndex();
        EW = streetLayer.edgeStore.addStreetPair(VCENTER, VW, 15000, 1).getEdgeIndex();
        ENE = streetLayer.edgeStore.addStreetPair(VCENTER, VNE, 15000, 5).getEdgeIndex();
        ENW = streetLayer.edgeStore.addStreetPair(VW, VNW, 15000, 6).getEdgeIndex();
        ESW = streetLayer.edgeStore.addStreetPair(VW, VSW, 15000, 7).getEdgeIndex();

        EdgeStore.Edge e = streetLayer.edgeStore.getCursor(0);

        do {
            e.setFlag(EdgeStore.EdgeFlag.ALLOWS_PEDESTRIAN);
            e.setFlag(EdgeStore.EdgeFlag.ALLOWS_CAR);
        } while (e.advance());

        streetLayer.indexStreets();
        streetLayer.buildEdgeLists();
    }

<<<<<<< HEAD
=======
    /** create a turn restriction */
    public void restrictTurn (boolean onlyTurn, int from, int to, int... via) {
        TurnRestriction restriction = new TurnRestriction();
        restriction.fromEdge = from;
        restriction.toEdge = to;
        restriction.only = onlyTurn;
        restriction.viaEdges = via;
        LOG.debug("{}", restriction);
        int ridx = streetLayer.turnRestrictions.size();
        streetLayer.turnRestrictions.add(restriction);
        streetLayer.edgeStore.turnRestrictions.put(restriction.fromEdge, ridx);
        streetLayer.addReverseTurnRestriction(restriction, ridx);


    }

    /**
     * Creates turn restriction without adding it to turnRestriction maps
     *
     * Used to create expected turn restrictions
     */
    static TurnRestriction makeTurnRestriction(boolean onlyTurn, int from, int to) {
        TurnRestriction turnRestriction = new TurnRestriction();
        turnRestriction.fromEdge = from;
        turnRestriction.toEdge = to;
        turnRestriction.only = onlyTurn;
        return turnRestriction;
    }

    /**
     * Creates turn restriction without adding it to turnRestriction maps
     *
     * Used to create expected turn restrictions
     */
    static TurnRestriction makeTurnRestriction(boolean onlyTurn, int from, int to,
        int viaEdge) {
        TurnRestriction turnRestriction = new TurnRestriction();
        turnRestriction.fromEdge = from;
        turnRestriction.toEdge = to;
        turnRestriction.only = onlyTurn;
        turnRestriction.viaEdges = new int[]{viaEdge};
        return  turnRestriction;
    }
>>>>>>> d5092a95
}<|MERGE_RESOLUTION|>--- conflicted
+++ resolved
@@ -1,19 +1,13 @@
 package com.conveyal.r5.streets;
 
 import com.conveyal.r5.point_to_point.builder.TNBuilderConfig;
-import junit.framework.TestCase;
 import org.slf4j.Logger;
 import org.slf4j.LoggerFactory;
 
 /**
  * Base class for tests of turn costs and restrictions..
  */
-<<<<<<< HEAD
 public abstract class TurnTest extends TurnTestUtils {
-=======
-public abstract class TurnTest {
-    public StreetLayer streetLayer;
->>>>>>> d5092a95
 
     private static final Logger LOG = LoggerFactory.getLogger(TurnTest.class);
 
@@ -62,24 +56,6 @@
         streetLayer.buildEdgeLists();
     }
 
-<<<<<<< HEAD
-=======
-    /** create a turn restriction */
-    public void restrictTurn (boolean onlyTurn, int from, int to, int... via) {
-        TurnRestriction restriction = new TurnRestriction();
-        restriction.fromEdge = from;
-        restriction.toEdge = to;
-        restriction.only = onlyTurn;
-        restriction.viaEdges = via;
-        LOG.debug("{}", restriction);
-        int ridx = streetLayer.turnRestrictions.size();
-        streetLayer.turnRestrictions.add(restriction);
-        streetLayer.edgeStore.turnRestrictions.put(restriction.fromEdge, ridx);
-        streetLayer.addReverseTurnRestriction(restriction, ridx);
-
-
-    }
-
     /**
      * Creates turn restriction without adding it to turnRestriction maps
      *
@@ -107,5 +83,5 @@
         turnRestriction.viaEdges = new int[]{viaEdge};
         return  turnRestriction;
     }
->>>>>>> d5092a95
+
 }